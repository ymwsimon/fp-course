{-# LANGUAGE NoImplicitPrelude #-}

module Monad.StateT where

<<<<<<< HEAD
import Core(Ord(..), Num(..), Eq(..), Show(..), Integral(..), String, (.), (++), even, const, fst, snd)
import Intro.Id(Id(..), runId)
import Intro.Optional(Optional(..))
import Structure.List(List(..))
import Monad.Functor(Functor(..))
import Monad.Monad(Monad(..))
import Monad.State(filterM)
import qualified Data.Set as S(insert, empty, notMember)
=======
import Core
import Intro.Id
import Intro.Optional
import Structure.List
import Monad.Functor
import Monad.Monad
>>>>>>> 91a77254

-- | A `StateT` is a function from a state value `s` to a functor f of (a produced value `a`, and a resulting state `s`).
newtype StateT s f a =
  StateT {
    runStateT ::
      s
      -> f (a, s)
  }

-- Exercise 1
-- Relative Difficulty: 2
-- | Implement the `Functor` instance for @StateT s f@ given a @Functor f@.
instance Functor f => Functor (StateT s f) where
  fmap f (StateT k) =
    StateT (fmap (\(a, t) -> (f a, t)) . k)

-- Exercise 2
-- Relative Difficulty: 5
-- | Implement the `Monad` instance for @StateT s g@ given a @Monad f@.
-- Make sure the state value is passed through in `bind`.
instance Monad f => Monad (StateT s f) where
  bind f (StateT k) =
    StateT (bind (\(a, t) -> runStateT (f a) t) . k)
  return a =
    StateT (\s -> return (a, s))

-- | A `State'` is `StateT` specialised to the `Id` functor.
type State' s a =
  StateT s Id a

-- Exercise 3
-- Relative Difficulty: 1
-- | Provide a constructor for `State'` values.
state' ::
  (s -> (a, s))
  -> State' s a
state' k =
  StateT (Id . k)

-- Exercise 4
-- Relative Difficulty: 1
-- | Provide an unwrapper for `State'` values.
runState' ::
  State' s a
  -> s
  -> (a, s)
runState' (StateT k) =
  runId . k

-- Exercise 5
-- Relative Difficulty: 2
-- | Run the `StateT` seeded with `s` and retrieve the resulting state.
execT ::
  Functor f =>
  StateT s f a
  -> s
  -> f s
execT (StateT k) =
  fmap snd . k

-- Exercise 6
-- Relative Difficulty: 1
-- | Run the `State` seeded with `s` and retrieve the resulting state.
exec' ::
  State' s a
  -> s
  -> s
exec' t =
  runId . execT t

-- Exercise 7
-- Relative Difficulty: 2
-- | Run the `StateT` seeded with `s` and retrieve the resulting value.
evalT ::
  Functor f =>
  StateT s f a
  -> s
  -> f a
evalT (StateT k) =
  fmap fst . k

-- Exercise 8
-- Relative Difficulty: 1
-- | Run the `State` seeded with `s` and retrieve the resulting value.
eval' ::
  State' s a
  -> s
  -> a
eval' t =
  runId . evalT t

-- Exercise 9
-- Relative Difficulty: 2
-- | A `StateT` where the state also distributes into the produced value.
getT ::
  Monad f =>
  StateT s f s
getT =
  StateT (\s -> return (s, s))

-- Exercise 10
-- Relative Difficulty: 2
-- | A `StateT` where the resulting state is seeded with the given value.
putT ::
  Monad f =>
  s
  -> StateT s f ()
putT =
  StateT . const . return . (,) ()

-- Exercise 11
-- Relative Difficulty: 4
-- | Remove all duplicate elements in a `List`.
--
-- /Tip:/ Use `filterM` and `State'` with a @Data.Set#Set@.
distinct' ::
  (Ord a, Num a) =>
  List a
  -> List a
distinct' x =
  eval' (filterM (\a -> state' (\s -> (a `S.notMember` s, a `S.insert` s))) x) S.empty

-- Exercise 12
-- Relative Difficulty: 5
-- | Remove all duplicate elements in a `List`.
-- However, if you see a value greater than `100` in the list,
-- abort the computation by producing `Empty`.
--
-- /Tip:/ Use `filterM` and `StateT` over `Optional` with a @Data.Set#Set@.
distinctF ::
  (Ord a, Num a) =>
  List a
  -> Optional (List a)
distinctF x =
  evalT (filterM (\a -> StateT (\s ->
    if a > 100 then Empty else Full (a `S.notMember` s, a `S.insert` s))) x) S.empty

-- | An `OptionalT` is a functor of an `Optional` value.
data OptionalT f a =
  OptionalT {
    runOptionalT ::
      f (Optional a)
  }

-- Exercise 13
-- Relative Difficulty: 3
-- | Implement the `Functor` instance for `OptionalT f` given a Functor f.
instance Functor f => Functor (OptionalT f) where
  fmap f (OptionalT x) =
    OptionalT (fmap (fmap f) x)

-- Exercise 14
-- Relative Difficulty: 5
-- | Implement the `Monad` instance for `OptionalT f` given a Monad f.
instance Monad f => Monad (OptionalT f) where
  return =
    OptionalT . return . return
  bind f (OptionalT x) =
    OptionalT (bind (\o -> case o of
                             Empty -> return Empty
                             Full a -> runOptionalT (f a)) x)

-- | A `Logger` is a pair of a list of log values (`[l]`) and an arbitrary value (`a`).
data Logger l a =
  Logger [l] a
  deriving (Eq, Show)

-- Exercise 15
-- Relative Difficulty: 4
-- | Implement the `Functor` instance for `Logger`.
instance Functor (Logger l) where
  fmap f (Logger l a) =
    Logger l (f a)

-- Exercise 16
-- Relative Difficulty: 5
-- | Implement the `Monad` instance for `Logger`.
-- The `bind` implementation must append log values to maintain associativity.
instance Monad (Logger l) where
  return =
    Logger []
  bind f (Logger l a) =
    let Logger l' b = f a
    in Logger (l ++ l') b

-- Exercise 17
-- Relative Difficulty: 1
-- | A utility function for producing a `Logger` with one log value.
log1 ::
  l
  -> a
  -> Logger l a
log1 l =
  Logger [l]

-- Exercise 18
-- Relative Difficulty: 10
-- | Remove all duplicate integers from a list. Produce a log as you go.
-- If there is an element above 100, then abort the entire computation and produce no result.
-- However, always keep a log. If you abort the computation, produce a log with the value,
-- "aborting > 100: " followed by the value that caused it.
-- If you see an even number, produce a log message, "even number: " followed by the even number.
-- Other numbers produce no log message.
--
-- /Tip:/ Use `filterM` and `StateT` over (`OptionalT` over `Logger` with a @Data.Set#Set@).
distinctG ::
  (Integral a, Show a) =>
  List a
  -> Logger String (Optional (List a))
distinctG x =
  runOptionalT (evalT (filterM (\a -> StateT (\s ->
    OptionalT (if a > 100
                 then
                   log1 ("aborting > 100: " ++ show a) Empty
                 else (if even a
                   then log1 ("even number: " ++ show a)
                   else return) (Full (a `S.notMember` s, a `S.insert` s))))) x) S.empty)<|MERGE_RESOLUTION|>--- conflicted
+++ resolved
@@ -2,23 +2,14 @@
 
 module Monad.StateT where
 
-<<<<<<< HEAD
-import Core(Ord(..), Num(..), Eq(..), Show(..), Integral(..), String, (.), (++), even, const, fst, snd)
-import Intro.Id(Id(..), runId)
-import Intro.Optional(Optional(..))
-import Structure.List(List(..))
-import Monad.Functor(Functor(..))
-import Monad.Monad(Monad(..))
-import Monad.State(filterM)
-import qualified Data.Set as S(insert, empty, notMember)
-=======
 import Core
 import Intro.Id
 import Intro.Optional
 import Structure.List
 import Monad.Functor
 import Monad.Monad
->>>>>>> 91a77254
+import Monad.State
+import qualified Data.Set as S
 
 -- | A `StateT` is a function from a state value `s` to a functor f of (a produced value `a`, and a resulting state `s`).
 newtype StateT s f a =
