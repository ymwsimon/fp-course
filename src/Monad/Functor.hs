{-# LANGUAGE NoImplicitPrelude #-}

module Monad.Functor where

<<<<<<< HEAD
import Core(IO, Maybe(..))
import qualified Prelude as P(fmap)
import Intro.Id(Id(..), mapId)
import Intro.Optional(Optional(..), mapOptional)
import Structure.List(List(..), map)
=======
import Core
import qualified Prelude as P
import Intro.Id
import Intro.Optional
import Structure.List
>>>>>>> 91a77254

class Functor f where
  fmap :: (a -> b) -> f a -> f b

-- $setup
-- >>> import Core(Num(..), putStr, reverse, (>>))
-- >>> import qualified Prelude as P(return)

-- Exercise 1
-- Relative Difficulty: 1
--
-- | Maps a function on the Id functor.
--
-- >>> fmap (+1) (Id 2)
-- Id 3
instance Functor Id where
  fmap =
    mapId

-- Exercise 2
-- Relative Difficulty: 2
--
-- | Maps a function on the List functor.
--
-- >>> fmap (+1) Nil
-- []
--
-- >>> fmap (+1) (1 :. 2 :. 3 :. Nil)
-- [2,3,4]
instance Functor List where
  fmap =
    map

-- Exercise 3
-- Relative Difficulty: 2
--
-- | Maps a function on the Optional functor.
--
-- >>> fmap (+1) Empty
-- Empty
--
-- >>> fmap (+1) (Full 2)
-- Full 3
instance Functor Optional where
  fmap =
    mapOptional

-- Exercise 4
-- Relative Difficulty: 3
--
-- | Maps a function on the reader ((->) t) functor.
--
-- >>> fmap (+1) (*2) 8
-- 17
instance Functor ((->) t) where
  fmap f g =
    \x -> f (g x)

-----------------------
-- SUPPORT LIBRARIES --
-----------------------

-- | Maps a function on an IO program.
--
-- >>> fmap reverse (putStr "hi" >> P.return "abc")
-- hi"cba"
instance Functor IO where
  fmap =
    P.fmap

instance Functor [] where
  fmap =
    P.fmap

instance Functor Maybe where
  fmap =
    P.fmap<|MERGE_RESOLUTION|>--- conflicted
+++ resolved
@@ -2,19 +2,11 @@
 
 module Monad.Functor where
 
-<<<<<<< HEAD
-import Core(IO, Maybe(..))
-import qualified Prelude as P(fmap)
-import Intro.Id(Id(..), mapId)
-import Intro.Optional(Optional(..), mapOptional)
-import Structure.List(List(..), map)
-=======
 import Core
 import qualified Prelude as P
 import Intro.Id
 import Intro.Optional
 import Structure.List
->>>>>>> 91a77254
 
 class Functor f where
   fmap :: (a -> b) -> f a -> f b
