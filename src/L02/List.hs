--- conflicted
+++ resolved
@@ -9,12 +9,6 @@
 
 module L02.List where
 
-<<<<<<< HEAD
-import Test.QuickCheck
-import Control.Applicative
-
-=======
->>>>>>> e79eac48
 -- BEGIN Helper functions and data types
 
 -- The custom list type
